--- conflicted
+++ resolved
@@ -93,12 +93,8 @@
 		}
 		return w.int(0)
 	case time.Time:
-<<<<<<< HEAD
-		return w.string(v.Format(time.RFC3339Nano))
-=======
 		w.numBuf = v.AppendFormat(w.numBuf[:0], time.RFC3339Nano)
 		return w.bytes(w.numBuf)
->>>>>>> b0b5d030
 	case encoding.BinaryMarshaler:
 		b, err := v.MarshalBinary()
 		if err != nil {
